"""
Ziplines are composed of multiple components connected by asynchronous
messaging. All ziplines follow a general topology of parallel sources,
datetimestamp serialization, parallel transformations, and finally sinks.
Furthermore, many ziplines have common needs. For example, all trade
simulations require a
:py:class:`~zipline.finance.trading.TradeSimulationClient`.

To establish best practices and minimize code replication, the lines module
provides complete zipline topologies. You can extend any zipline without
the need to extend the class. Simply instantiate any additional components
that you would like included in the zipline, and add them to the zipline
before invoking simulate.


        Here is a diagram of the SimulatedTrading zipline:


              +----------------------+  +------------------------+
              |    Trade History     |  |    (DataSource added   |
              |                      |  |     via add_source)    |
              |                      |  |                        |
              +--------------------+-+  +-+----------------------+
                                   |      |
                                   |      |
                                   v      v
                                  +---------+
                                  |   Feed  |  (ensures events are serialized
                                  +-+------++   in chronological order)
                                    |      |
                                    |      |
                                    v      v
               +----------------------+   +----------------------+
               | (Transforms added    |   |  (Transforms added   |
               |  via add_transform)  |   |   via add_transform) |
               +-------------------+--+   +-+--------------------+
                                   |        |
                                   |        |
                                   v        v
                                 +------------+
                                 |    Merge   | (combines original event and
                                 +------+-----+  transforms into one vector)
                                        |
                                        |
                                        V
    +---------------+     +--------------------------------+
    | Risk and Perf |     |                                |
    | Tracker       |     |     TradingSimulationClient    |
    +---------------+     |     tracks performance and     |
       ^  Trades and      |     provides API to algorithm. |
       |  simulated       |                                |
       |  transactions    +--+------------------+----------+
       |                     |      ^           |
       +---------------------+      | orders    |  frames
                                    |           |
                                    |           v
                          +---------------------------------+
                          |      Algorithm added via        |
                          |      __init__.                  |
                          +---------------------------------+
"""

import zipline.utils.factory as factory

from zipline.components import DataSource
from zipline.transforms import BaseTransform

from zipline.test_algorithms import TestAlgorithm
from zipline.components import TradeSimulationClient
from zipline.core.devsimulator import Simulator
from zipline.core.monitor import Controller
from zipline.finance.trading import SIMULATION_STYLE

class SimulatedTrading(object):
    """
    Zipline with::

    - _no_ data sources.
    - Trade simulation client, which is available to send callbacks on
    events and also accept orders to be simulated.
    - An order data source, which will receive orders from the trade
    simulation client, and feed them into the event stream to be
    serialized and order alongside all other data source events.
    - transaction simulation transformation, which receives the order
    events and estimates a theoretical execution price and volume.

    All components in this zipline are subject to heartbeat checks and
    a control monitor, which can kill the entire zipline in the event of
    exceptions in one of the components or an external request to end the
    simulation.
    """

    def __init__(self, **config):
        """
        :param config: a dict with the following required properties::

        - algorithm: a class that follows the algorithm protocol. See
        :py:meth:`zipline.finance.trading.TradingSimulationClient.add_algorithm
        for details.
        - trading_environment: an instance of
        :py:class:`zipline.trading.TradingEnvironment`
        - allocator: an instance of
        :py:class:`zipline.simulator.AddressAllocator`
        - simulator_class: a :py:class:`zipline.core.host.ComponentHost`
        subclass (not an instance)
        - simulation_style: optional parameter that configures the
        :py:class:`zipline.finance.trading.TransactionSimulator`. Expects
        a SIMULATION_STYLE as defined in :py:mod:`zipline.finance.trading`
        """
        assert isinstance(config, dict)
        self.algorithm = config['algorithm']
        self.allocator = config['allocator']
        self.trading_environment = config['trading_environment']
        self.sim_style = config.get('simulation_style')

        self.leased_sockets = []
        self.sim_context = None

        sockets = self.allocate_sockets(8)
        addresses = {
            'sync_address'   : sockets[0],
            'data_address'   : sockets[1],
            'feed_address'   : sockets[2],
            'merge_address'  : sockets[3],
            'result_address' : sockets[4],
            'order_address'  : sockets[5]
        }

        self.con = Controller(
            sockets[6],
            sockets[7],
        )

        self.con.cancel_socket = self.allocator.lease(1)[0]

        # TODO: Not freeform
        self.con.manage(
            'freeform'
        )

        self.started = False

        self.sim = config['simulator_class'](addresses)

        self.clients = {}
        self.trading_client = TradeSimulationClient(
            self.trading_environment,
            self.sim_style
        )
        self.add_client(self.trading_client)

        # setup all sources
        self.sources = {}
        #self.order_source = OrderDataSource()
        #self.add_source(self.order_source)

        #setup transforms
        #self.transaction_sim = TransactionSimulator(self.sim_style)
        self.transforms = {}
        #self.add_transform(self.transaction_sim)

        self.sim.register_controller( self.con )

        self.trading_client.set_algorithm(self.algorithm)

    @staticmethod
    def create_test_zipline(**config):
        """
        :param config: A configuration object that is a dict with:

            - environment - a \
              :py:class:`zipline.finance.trading.TradingEnvironment`
            - allocator - a :py:class:`zipline.simulator.AddressAllocator`
            - sid - an integer, which will be used as the security ID.
            - order_count - the number of orders the test algo will place,
              defaults to 100
            - order_amount - the number of shares per order, defaults to 100
            - trade_count - the number of trades to simulate, defaults to 101
              to ensure all orders are processed.
            - simulator_class - optional parameter that provides an alternative
              subclass of ComponentHost to hold the whole zipline. Defaults to
              :py:class:`zipline.simulator.Simulator`
            - algorithm - optional parameter providing an algorithm. defaults
              to :py:class:`zipline.test.algorithms.TestAlgorithm`
            - trade_source - optional parameter to specify trades, if present.
              If not present :py:class:`zipline.sources.SpecificEquityTrades`
              is the source, with daily frequency in trades.
            - simulation_style: optional parameter that configures the
              :py:class:`zipline.finance.trading.TransactionSimulator`. Expects
              a SIMULATION_STYLE as defined in :py:mod:`zipline.finance.trading`
        """
        assert isinstance(config, dict)

        allocator = config['allocator']
        sid = config['sid']

        #--------------------
        # Trading Environment
        #--------------------
        if config.has_key('environment'):
            trading_environment = config['environment']
        else:
            trading_environment = factory.create_trading_environment()

        if config.has_key('order_count'):
            order_count = config['order_count']
        else:
            order_count = 100

        if config.has_key('order_amount'):
            order_amount = config['order_amount']
        else:
            order_amount = 100

        if config.has_key('trade_count'):
            trade_count = config['trade_count']
        else:
            # to ensure all orders are filled, we provide one more
            # trade than order
            trade_count = 101

        if config.has_key('simulator_class'):
            simulator_class = config['simulator_class']
        else:
            simulator_class = Simulator

        simulation_style = config.get('simulation_style')
        if not simulation_style:
            simulation_style = SIMULATION_STYLE.FIXED_SLIPPAGE

        #-------------------
        # Trade Source
        #-------------------
        sids = [sid]
        #-------------------
        if config.has_key('trade_source'):
            trade_source = config['trade_source']
        else:
            trade_source = factory.create_daily_trade_source(
                sids,
                trade_count,
                trading_environment
            )
        #-------------------
        # Create the Algo
        #-------------------
        if config.has_key('algorithm'):
            test_algo = config['algorithm']
        else:
            test_algo = TestAlgorithm(
                sid,
                order_amount,
                order_count
            )
        #-------------------
        # Simulation
        #-------------------
        zipline = SimulatedTrading(**{
            'algorithm'           : test_algo,
            'trading_environment' : trading_environment,
            'allocator'           : allocator,
            'simulator_class'     : simulator_class,
            'simulation_style'    : simulation_style
        })
        #-------------------

        zipline.add_source(trade_source)

        return zipline

    def add_source(self, source):
        """
        Adds the source to the zipline, sets the sid filter of the
        source to the algorithm's sid filter.
        """
        assert isinstance(source, DataSource)
        self.check_started()
        source.set_filter('sid', self.algorithm.get_sid_filter())
        self.sim.register_components([source])

        # ``id`` is name of source_id, ``get_id`` is the class name
        self.sources[source.source_id] = source

    def add_transform(self, transform):
        assert isinstance(transform, BaseTransform)
        self.check_started()
        self.sim.register_components([transform])
        self.transforms[transform.get_id] = transform

    def add_client(self, client):
        assert isinstance(client, TradeSimulationClient)
        self.check_started()
        self.sim.register_components([client])
        self.clients[client.get_id] = client

    def check_started(self):
        if self.started:
            raise ZiplineException("TradeSimulation", "You cannot add \
            components after the simulation has begun.")

    def get_cumulative_performance(self):
        return self.trading_client.perf.cumulative_performance.to_dict()

    def publish_to(self, result_socket):
        self.trading_client.perf.publish_to(result_socket)

    def allocate_sockets(self, n):
        """
        Allocate sockets local to this line, track them so
        we can gc after test run.
        """

        assert isinstance(n, int)
        assert n > 0

        leased = self.allocator.lease(n)
        self.leased_sockets.extend(leased)

        return leased

    def simulate(self, blocking=False):
        self.started = True
        self.sim_context = self.sim.simulate()

        if blocking:
            self.sim_context.join()

    @property
    def is_success(self):
<<<<<<< HEAD
        return self.sim.ready() and not self.sim.exception
=======
        # TODO: other assertions?
        if self.sim.did_clean_shutdown():
            return True
        else:
            return False
>>>>>>> 1e2bcb0e

    #--------------------------------
    # Component property accessors
    #--------------------------------

    def get_positions(self):
        """
        returns current positions as a dict. draws from the cumulative
        performance period in the performance tracker.
        """
        perf = self.trading_client.perf.cumulative_performance
        positions = perf.get_positions()
        return positions

class ZiplineException(Exception):
    def __init__(self, zipline_name, msg):
        self.name = zipline_name
        self.message = msg

    def __str__(self):
        return "Unexpected exception {line}: {msg}".format(
            line=self.name,
            msg=self.message
        )<|MERGE_RESOLUTION|>--- conflicted
+++ resolved
@@ -327,15 +327,11 @@
 
     @property
     def is_success(self):
-<<<<<<< HEAD
-        return self.sim.ready() and not self.sim.exception
-=======
         # TODO: other assertions?
         if self.sim.did_clean_shutdown():
             return True
         else:
             return False
->>>>>>> 1e2bcb0e
 
     #--------------------------------
     # Component property accessors
